--- conflicted
+++ resolved
@@ -6,11 +6,7 @@
 
 [src/dataloader](src/dataloader) directory contains all the modules related to data loading and preprocessing. To add a custom dataset class called `dummy`, you need to add a file called `dummy_dataset.py` and define a subclass `DummyDataset` inherited from `ModelDataset` defined in [src/dataloader/base_loader.py](src/dataloader/base_loader.py). You need to optionally implement six functions: `__init__` (initialize the class), `__len__` (return the size of dataset), `__getitem__`　(get a data point), `training_step` (forward pass during training), `validation_step` (forward pass during validation), and `test_step` (forward pass during inference). Now you can use the dataset class by specifying flag `-out dummy`. See example dataset [class](src/dataloader/fwi_reanalysis.py) for an example.
 
-<<<<<<< HEAD
-* [fwi_forecast.py](src/dataloader/fwi_forecast.py) implements `__init__` specific to FWI Forecast Reanalysis data.
-=======
 * [fwi_forecast.py](src/dataloader/fwi_forecast.py) implements `__init__` specific to FWI Forecast data.
->>>>>>> 6aacd759
 * [fwi_reanalysis.py](src/dataloader/fwi_reanalysis.py) implements `__init__`, `training_step`, `validation_step`, and `test_step` specific to FWI Reanalysis data along with the corresponding case-study coordinates.
 
 The [model](src/model) directory contains modules related to objective functions, optimizations, and network architectures. To add a custom model class called `dummy`, you need to add a file called `dummy_model.py` and define a subclass `DummyModel` inherited from `BaseModel` defined in [base_model.py](src/model/base_model.py). You need to implement four functions: `__init__` (initialize the class; you need to first call `BaseModel.__init__(self, opt)`), `forward` (generate intermediate results), `training_epoch_end` (aggregation of training metrics and loss), `validation_epoch_end`(aggregation of validation metrics and validation loss), and `test_epoch_end` (Aggregation of inference metrics and test loss), and optionally `configure_optimizers` (tweak learning rate schedulers and optimizers). Now you can use the model class by specifying flag `-model dummy`. See example model [class](src/model/unet.py).
