--- conflicted
+++ resolved
@@ -2,11 +2,7 @@
 
 ## Getting Started:
 - **Clone this repo**:
-<<<<<<< HEAD
-<br> `git clone https://github.com/wikilimo/deepFWI`
-=======
-<br> `git clone https://github.com/wikilimo/git`
->>>>>>> 1ad9f9fc
+<br> `git clone https://github.com/wikilimo/deepFWI.git`
 <br> `cd deepFWI`
 
 * **Install dependencies**: To create the environment, run
@@ -15,7 +11,7 @@
 
     >The setup is tested on Ubuntu 18.04 only and will not work on any non-Linux systems. See [this](https://github.com/conda/conda/issues/7311) issue for further details.
 ## Running Inference
-* **Quick example**:<br>
+* **Examples**:<br>
   The [inference_2_1.ipynb](examples/inference_2_1.ipynb) and [inference_4_10.ipynb](examples/inference_4_10.ipynb) notebooks demonstrate the end-to-end procedure of loading data, creating model from saved checkpoint, and getting the predictions for 2 day input, 1 day output; and 4 day input, 10 day output experiments respectively.
 * **Testing data**:<br>
   Ensure the access to fwi-forcings and fwi-reanalysis data.
@@ -82,20 +78,16 @@
     -save-test-set False                    Save the test-set file names to the specified filepath
     -checkpoint-file                        Path to the test model checkpoint</pre>
 
-<<<<<<< HEAD
-* Code documentation is present in [src/docs.md](src/docs.md). Code walk-through can be found at [Code_Structure_Overview.md](Code_Structure_Overview.md).
-=======
-Code walk-through can be found at [Code_Structure_Overview.md](Code_Structure_Overview.md).
->>>>>>> 1ad9f9fc
 
 * The [src/](src) directory contains the architecture implementation.
   * The [src/dataloader/](src/dataloader) directory contains the implementation specific to the training data.
   * The [src/model/](src/model) directory contains the model implementation.
   * The [src/model/base_model.py](src/model/base_model.py) script has the common implementation used by every model.
 
-* Code documentation is present in [src/docs.md](src/docs.md).
 * The [data/EDA/](data/EDA/) directory contains the Exploratory Data Analysis and Preprocessing required for each dataset demonstrated via Jupyter Notebooks.
   * Forcings data: [data/EDA/fwi_forcings.ipynb](data/EDA/fwi_forcings.ipynb)
   * Reanalysis data: [data/EDA/fwi_reanalysis.ipynb](data/EDA/fwi_reanalysis.ipynb)
   * Forecast data: [data/EDA/fwi_forecast.ipynb](data/EDA/fwi_forecast.ipynb)
-  * FRP data: [data/EDA/frp.ipynb](data/EDA/frp.ipynb)+  * FRP data: [data/EDA/frp.ipynb](data/EDA/frp.ipynb)
+  
+* Code walk-through can be found at [Code_Structure_Overview.md](Code_Structure_Overview.md).