# deepFWI: Prediction of Fire Weather Index

## Getting Started:
- **Clone this repo**:
<br> `git clone https://github.com/wikilimo/deepFWI.git`
<br> `cd deepFWI`

* **Install dependencies**: To create the environment, run
<br> `conda env create -f environment.yml`
<br> `conda activate wildfire-dl`

    >The setup is tested on Ubuntu 18.04 only and will not work on any non-Linux systems. See [this](https://github.com/conda/conda/issues/7311) issue for further details.
## Running Inference
* **Quick example**:<br>
  The [inference_2_1.ipynb](examples/inference_2_1.ipynb) and [inference_4_10.ipynb](examples/inference_4_10.ipynb) notebooks demonstrate the end-to-end procedure of loading data, creating model from saved checkpoint, and getting the predictions for 2 day input, 1 day output; and 4 day input, 10 day output experiments respectively.
* **Testing data**:<br>
  Ensure the access to fwi-forcings and fwi-reanalysis data.
* **Obtain pre-trained model**:<br>
  Place the model checkpoint file somewhere in your system and note the filepath.
* **Run the inference script**:<br>
  * Optionally set `$FORCINGS_DIR` and `$REANALYSIS_DIR` to override `$PWD` as the default location of data.
  `python src/test.py -in-days=2 -out-days=1 -forcings-dir=${FORCINGS_DIR:-$PWD} -reanalysis-dir=${REANALYSIS_DIR:-$PWD} -checkpoint-file='path/to/checkpoint'`

## Implementation overview
* The entry point for training is [src/train.py](src/train.py)
  * **Example Usage**: `python src/train.py [-h]
               [-init-features 16] [-in-days 4] [-out-days 1]
               [-epochs 100] [-learning-rate 0.001] [-loss mse]
               [-batch-size 1] [-split 0.2] [-use-16bit True] [-gpus 1]
               [-optim one_cycle] [-dry-run False]
               [-clip-fwi False] [-model unet_tapered] [-out fwi_reanalysis]
               [-forcings-dir ${FORCINGS_DIR:-$PWD}]
               [-reanalysis-dir ${REANALYSIS_DIR:-$PWD}]
               [-mask dataloader/mask.npy] [-thresh 9.4]
<<<<<<< HEAD
               [-comment None]
=======
               [-comment None]`
>>>>>>> 000fb358

* The entry point for inference is [src/test.py](src/test.py)
  * **Example Usage**: `python src/test.py [-h]
               [-init-features 16] [-in-days 4] [-out-days 1]
               [-learning-rate 0.001] [-loss mse]
               [-batch-size 1] [-split 0.2] [-use-16bit True] [-gpus 1]
               [-dry-run False] [-case-study False]
               [-clip-fwi False] [-model unet_tapered] [-out fwi_reanalysis]
               [-forcings-dir ${FORCINGS_DIR:-$PWD}]
               [-reanalysis-dir ${REANALYSIS_DIR:-$PWD}]
               [-mask dataloader/mask.npy] [-thresh 9.4]
               [-comment None] [-checkpoint-file]`

* **Configuration Details**:
<br> Optional arguments (default values indicated below):

    `  -h, --help show this help message and exit`
<pre>    -init-features 16                       Architecture complexity
    -in-days 4                              Number of input days
    -out-days 1                             Number of output days
    -epochs 100                             Number of training epochs
    -learning-rate 0.001                    Maximum learning rate
    -loss mse                               Loss function: mae, mse
    -batch-size 1                           Batch size of the input
    -split 0.2                              Test split fraction
    -use-16bit True                         Use 16-bit precision for training (train only)
    -gpus 1                                 Number of GPUs to use
    -optim one_cycle                        Learning rate optimizer: one_cycle or cosine (train only)
    -dry-run False                          Use small amount of data for sanity check
    -case-study False                       Limit the analysis to Australian region (inference only)
    -clip-fwi False                         Limit the analysis to the data points with 0.5 < fwi < 60 (inference only)
    -boxcox False                           Apply boxcox transformation with specified lambda while training and the inverse boxcox transformation during the inference.
    -binned False                           Show the extended metrics for supplied comma separated binned FWI value range
    -round-to-zero False                    Round off the target values below the specified threshold to zero
    -test-set /path/to/pickled/list         Load test-set filenames from specified file instead of random split
    -model unet_tapered                     Model to use: unet, unet_downsampled, unet_snipped, unet_tapered, unet_interpolated
    -out fwi_reanalysis                     Output data for training: fwi_forecast or fwi_reanalysis
    -forecast-dir ${FORECAST_DIR:-$PWD}     Directory containing forecast data. Alternatively set $FORECAST_DIR
    -forcings-dir ${FORCINGS_DIR:-$PWD}     Directory containing forcings data. Alternatively set $FORCINGS_DIR
    -reanalysis-dir ${REANALYSIS_DIR:-$PWD} Directory containing reanalysis data. Alternatively set $REANALYSIS_DIR
    -mask dataloader/mask.npy               File containing the mask stored as the numpy array
    -thresh 9.4                             Threshold for accuracy: Half of output MAD
    -comment Comment of choice!             Used for logging
    -save-test-set False                    Save the test-set file names to the specified filepath
    -checkpoint-file                        Path to the test model checkpoint</pre>

<<<<<<< HEAD
* Code documentation is present in [src/docs.md](src/docs.md). Code walk-through can be found at [Code_Structure_Overview.md](Code_Structure_Overview.md).

* The [src/](src) directory contains the architecture implementation.
  * The [src/dataloader/](src/dataloader) directory contains the implementation specific to the training data.
  * The [src/model/](src/model) directory contains the model implementation.

* The [data/](data) directory contains the Exploratory Data Analysis and Preprocessing required for each dataset demonstrated via Jupyter Notebooks.
  * Forcings data: [data/fwi_global/fwi_forcings.ipynb](data/fwi_global/fwi_forcings.ipynb)
  * Reanalysis data: [data/fwi_global/fwi_reanalysis.ipynb](data/fwi_global/fwi_reanalysis.ipynb)
  * Forecast data: [data//fwi_global/fwi_forecast.ipynb](data/fwi_global/fwi_forecast.ipynb)
=======
* The [src/](src) directory contains the architecture implementation.
  * The [src/dataloader/](src/dataloader) directory contains the implementation specific to the training data.
  * The [src/model/](src/model) directory contains the model implementation.
  * The [src/model/base_model.py](src/model/base_model.py) script has the common implementation used by every model.

* Code documentation is present in [src/docs.md](src/docs.md).
* The [data/EDA/](data/EDA/) directory contains the Exploratory Data Analysis and Preprocessing required for each dataset demonstrated via Jupyter Notebooks.
  * Forcings data: [data/EDA/fwi_forcings.ipynb](data/EDA/fwi_forcings.ipynb)
  * Reanalysis data: [data/EDA/fwi_reanalysis.ipynb](data/EDA/fwi_reanalysis.ipynb)
  * Forecast data: [data/EDA/fwi_forecast.ipynb](data/EDA/fwi_forecast.ipynb)
  * FRP data: [data/EDA/frp.ipynb](data/EDA/frp.ipynb)
>>>>>>> 000fb358
<|MERGE_RESOLUTION|>--- conflicted
+++ resolved
@@ -2,7 +2,7 @@
 
 ## Getting Started:
 - **Clone this repo**:
-<br> `git clone https://github.com/wikilimo/deepFWI.git`
+<br> `git clone https://github.com/wikilimo/git`
 <br> `cd deepFWI`
 
 * **Install dependencies**: To create the environment, run
@@ -32,11 +32,7 @@
                [-forcings-dir ${FORCINGS_DIR:-$PWD}]
                [-reanalysis-dir ${REANALYSIS_DIR:-$PWD}]
                [-mask dataloader/mask.npy] [-thresh 9.4]
-<<<<<<< HEAD
-               [-comment None]
-=======
                [-comment None]`
->>>>>>> 000fb358
 
 * The entry point for inference is [src/test.py](src/test.py)
   * **Example Usage**: `python src/test.py [-h]
@@ -83,18 +79,8 @@
     -save-test-set False                    Save the test-set file names to the specified filepath
     -checkpoint-file                        Path to the test model checkpoint</pre>
 
-<<<<<<< HEAD
 * Code documentation is present in [src/docs.md](src/docs.md). Code walk-through can be found at [Code_Structure_Overview.md](Code_Structure_Overview.md).
 
-* The [src/](src) directory contains the architecture implementation.
-  * The [src/dataloader/](src/dataloader) directory contains the implementation specific to the training data.
-  * The [src/model/](src/model) directory contains the model implementation.
-
-* The [data/](data) directory contains the Exploratory Data Analysis and Preprocessing required for each dataset demonstrated via Jupyter Notebooks.
-  * Forcings data: [data/fwi_global/fwi_forcings.ipynb](data/fwi_global/fwi_forcings.ipynb)
-  * Reanalysis data: [data/fwi_global/fwi_reanalysis.ipynb](data/fwi_global/fwi_reanalysis.ipynb)
-  * Forecast data: [data//fwi_global/fwi_forecast.ipynb](data/fwi_global/fwi_forecast.ipynb)
-=======
 * The [src/](src) directory contains the architecture implementation.
   * The [src/dataloader/](src/dataloader) directory contains the implementation specific to the training data.
   * The [src/model/](src/model) directory contains the model implementation.
@@ -105,5 +91,4 @@
   * Forcings data: [data/EDA/fwi_forcings.ipynb](data/EDA/fwi_forcings.ipynb)
   * Reanalysis data: [data/EDA/fwi_reanalysis.ipynb](data/EDA/fwi_reanalysis.ipynb)
   * Forecast data: [data/EDA/fwi_forecast.ipynb](data/EDA/fwi_forecast.ipynb)
-  * FRP data: [data/EDA/frp.ipynb](data/EDA/frp.ipynb)
->>>>>>> 000fb358
+  * FRP data: [data/EDA/frp.ipynb](data/EDA/frp.ipynb)