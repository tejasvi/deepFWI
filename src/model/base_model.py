"""
Base model implementing helper methods.
"""
import pickle
from collections import defaultdict


import torch
from torch import optim
from torch.utils.data import DataLoader

# Logging helpers
from pytorch_lightning import _logger as log
from pytorch_lightning.core import LightningModule


class BaseModel(LightningModule):
    """
    The primary class containing all the training functionality. It is equivalent to\
PyTorch nn.Module in all aspects.

    :param LightningModule: The Pytorch-Lightning module derived from nn.module with\
useful hooks
    :type LightningModule: nn.Module
    :raises NotImplementedError: Some methods must be overridden
    """

    def __init__(self, hparams):
        """
        Constructor for BaseModel.

        :param hparams: Holds configuration values
        :type hparams: Namespace
        """

        # init superclass
        super().__init__()
        self.hparams = hparams
        self.batch_size = hparams.batch_size
        self.data_prepared = False
        self.aux = False

    def forward(self):
        """
        Dummy method to do forward pass on the model.

        :raises NotImplementedError: The method must be overridden in the derived models
        """
        raise NotImplementedError

    def training_step(self, batch):
        """
        Called inside the testing loop with the data from the testing dataloader \
passed in as `batch`. The implementation is delegated to the dataloader instead.

        For performance critical usecase prefer monkey-patching instead.

        :param model: The chosen model
        :type model: Model
        :param batch: Batch of input and ground truth variables
        :type batch: int
        :return: Loss and logs
        :rtype: dict
        """
        return self.data.training_step(self, batch)

    def validation_step(self, batch):
        """
<<<<<<< HEAD
        return self.data.training_step(self, batch)
=======
        Called inside the validation loop with the data from the validation dataloader \
passed in as `batch`. The implementation is delegated to the dataloader instead.
>>>>>>> a2acb142

        For performance critical usecase prefer monkey-patching instead.

        :param model: The chosen model
        :type model: Model
        :param batch: Batch of input and ground truth variables
        :type batch: int
        :return: Loss and logs
        :rtype: dict
        """
        return self.data.validation_step(self, batch)

    def test_step(self, batch):
        """
<<<<<<< HEAD
        return self.data.validation_step(self, batch)
=======
        Called inside the testing loop with the data from the testing dataloader \
passed in as `batch`. The implementation is delegated to the dataloader instead.
>>>>>>> a2acb142

        For performance critical usecase prefer monkey-patching instead.

<<<<<<< HEAD
=======
        :param model: The chosen model
        :type model: Model
        :param batch: Batch of input and ground truth variables
        :type batch: int
        :return: Loss and logs
        :rtype: dict
        """
>>>>>>> a2acb142
        return self.data.test_step(self, batch)

    def training_epoch_end(self, outputs):
        """
        Called at the end of training epoch to aggregate outputs.

        :param outputs: List of individual outputs of each training step.
        :type outputs: list
        :return: Loss and logs.
        :rtype: dict
        """
        avg_loss = torch.stack(
            [x["_log"]["_train_loss_unscaled"] for x in outputs]
        ).mean()
        tensorboard_logs = defaultdict(dict)
        tensorboard_logs["train_loss"] = avg_loss
        return {
            "train_loss": avg_loss,
            "log": tensorboard_logs,
        }

    def validation_epoch_end(self, outputs):
        """
        Called at the end of validation epoch to aggregate outputs.

        :param outputs: List of individual outputs of each validation step.
        :type outputs: list
        :return: Loss and logs.
        :rtype: dict
        """
        avg_loss = torch.stack([x["val_loss"] for x in outputs]).mean()

        tensorboard_logs = defaultdict(dict)
        tensorboard_logs["val_loss"] = avg_loss

        for n in range(self.data.n_output):
            tensorboard_logs[f"val_loss_{n}"] = torch.stack(
                [d[str(n)] for d in [x["log"]["val_loss"] for x in outputs]]
            ).mean()
            tensorboard_logs[f"val_acc_{n}"] = torch.stack(
                [d[str(n)] for d in [x["log"]["n_correct_pred"] for x in outputs]]
            ).mean()
            tensorboard_logs[f"abs_error_{n}"] = torch.stack(
                [d[str(n)] for d in [x["log"]["abs_error"] for x in outputs]]
            ).mean()

        return {
            "val_loss": avg_loss,
            "log": tensorboard_logs,
        }

    def test_epoch_end(self, outputs):
        """
        Called at the end of testing epoch to aggregate outputs.

        :param outputs: List of individual outputs of each testing step.
        :type outputs: list
        :return: Loss and logs.
        :rtype: dict
        """
        avg_loss = torch.stack([x["test_loss"] for x in outputs]).mean()

        tensorboard_logs = defaultdict(dict)
        tensorboard_logs["test_loss"] = avg_loss

        for n in range(self.data.n_output):
            tensorboard_logs[f"test_loss_{n}"] = torch.stack(
                [d[str(n)] for d in [x["log"]["test_loss"] for x in outputs]]
            ).mean()
            tensorboard_logs[f"test_acc_{n}"] = torch.stack(
                [d[str(n)] for d in [x["log"]["n_correct_pred"] for x in outputs]]
            ).mean()
            tensorboard_logs[f"abs_error_{n}"] = torch.stack(
                [d[str(n)] for d in [x["log"]["abs_error"] for x in outputs]]
            ).mean()

        return {
            "test_loss": avg_loss,
            "log": tensorboard_logs,
        }

    # ---------------------
    # TRAINING SETUP
    # ---------------------
    def configure_optimizers(self):
        """
        Decide optimizers and learning rate schedulers.

        At least one optimizer is required.

        :return: Optimizer and the schedular
        :rtype: tuple
        """
        optimizer = optim.Adam(self.parameters(), lr=self.hparams.learning_rate)
        if self.hparams.optim == "cosine":
            scheduler = [
                optim.lr_scheduler.CosineAnnealingLR(optimizer, T_max=10),
                optim.lr_scheduler.ReduceLROnPlateau(
                    optimizer, patience=0, verbose=True, threshold=1e-1
                ),
            ]
        elif self.hparams.optim == "one_cycle":
            scheduler = optim.lr_scheduler.OneCycleLR(
                optimizer,
                max_lr=self.hparams.learning_rate,
                steps_per_epoch=len(self.train_data),
                epochs=self.hparams.epochs,
            )
        return [optimizer], [scheduler]

    def add_bias(self, bias):
        """
        Initialize bias parameter of the last layer with the output variable's mean.

        :param bias: Mean of the output variable.
        :type bias: float
        """
        for w in reversed(self.state_dict().keys()):
            if "bias" in w:
                self.state_dict()[w].fill_(bias)
                break

    def prepare_data(self, ModelDataset=None, force=False):
        """
        Load and split the data for training and test during the first call. Behavior \
on second call determined by the `force` parameter.

        :param ModelDataset: The dataset class to be used with the model, defaults to
            None
        :type ModelDataset: class, optional
        :param force: Force the data preperation even if already prepared, defaults to
            False
        :type force: bool, optional
        """
        if self.data_prepared and not force:
            pass
        elif ModelDataset:
            self.data = ModelDataset(
                forecast_dir=self.hparams.forecast_dir,
                forcings_dir=self.hparams.forcings_dir,
                reanalysis_dir=self.hparams.reanalysis_dir,
                frp_dir=self.hparams.frp_dir,
                hparams=self.hparams,
                out=self.hparams.out,
            )
            self.add_bias(self.data.out_mean)
            if self.hparams.test_set:
                if hasattr(self.hparams, "eval"):
                    self.train_data = self.test_data = self.data
                else:
                    self.train_data = self.data
                    hparams = self.hparams
                    hparams.eval = True
                    self.test_data = ModelDataset(
                        forecast_dir=self.hparams.forecast_dir,
                        forcings_dir=self.hparams.forcings_dir,
                        reanalysis_dir=self.hparams.reanalysis_dir,
                        frp_dir=None,
                        hparams=hparams,
                        out=self.hparams.out,
                    )
            else:
                self.train_data, self.test_data = torch.utils.data.random_split(
                    self.data,
                    [
                        len(self.data) * 8 // 10,
                        len(self.data) - len(self.data) * 8 // 10,
                    ],
                )
            if self.hparams.case_study and not self.hparams.test_set:
                assert (
                    max(self.test_data.indices) > 214
                ), "The data is outside the range of case study"
                self.test_data.indices = list(
                    set(self.test_data.indices) & set(range(214, 335))
                )

            # Saving list of test-set files
            if self.hparams.save_test_set:
                with open(self.hparams.save_test_set, "wb") as f:
                    pickle.dump(
                        [
                            self.test_data.indices,
                            sum(
                                [
                                    self.data.inp_files[i : i + 4]
                                    for i in self.test_data.indices
                                ],
                                [],
                            ),
                            [self.data.out_files[i] for i in self.test_data.indices],
                        ],
                        f,
                    )

            # Set flag to avoid resource intensive re-preparation during next call
            self.data_prepared = True

    def train_dataloader(self):
        """
        Create the training dataloader from the training dataset.

        :return: The training dataloader
        :rtype: Dataloader
        """
        log.info("Training data loader called.")
        return DataLoader(
            self.train_data,
            batch_size=self.hparams.batch_size,
            num_workers=0 if self.hparams.dry_run else 8,
            shuffle=True,
            pin_memory=True if self.hparams.gpus else False,
        )

    def val_dataloader(self):
        """
        Create the validation dataloader from the validation dataset.

        :return: The validation dataloader
        :rtype: Dataloader
        """
        log.info("Validation data loader called.")
        return DataLoader(
            self.test_data,
            batch_size=self.hparams.batch_size,
            num_workers=0 if self.hparams.dry_run else 8,
            pin_memory=True if self.hparams.gpus else False,
        )

    def test_dataloader(self):
        """
        Create the testing dataloader from the testing dataset.

        :return: The testing dataloader
        :rtype: Dataloader
        """
        log.info("Test data loader called.")
        return DataLoader(
            self.test_data,
            batch_size=self.hparams.batch_size,
            num_workers=0 if self.hparams.dry_run else 8,
            pin_memory=True if self.hparams.gpus else False,
        )<|MERGE_RESOLUTION|>--- conflicted
+++ resolved
@@ -66,12 +66,8 @@
 
     def validation_step(self, batch):
         """
-<<<<<<< HEAD
-        return self.data.training_step(self, batch)
-=======
         Called inside the validation loop with the data from the validation dataloader \
 passed in as `batch`. The implementation is delegated to the dataloader instead.
->>>>>>> a2acb142
 
         For performance critical usecase prefer monkey-patching instead.
 
@@ -86,17 +82,11 @@
 
     def test_step(self, batch):
         """
-<<<<<<< HEAD
-        return self.data.validation_step(self, batch)
-=======
         Called inside the testing loop with the data from the testing dataloader \
 passed in as `batch`. The implementation is delegated to the dataloader instead.
->>>>>>> a2acb142
 
         For performance critical usecase prefer monkey-patching instead.
 
-<<<<<<< HEAD
-=======
         :param model: The chosen model
         :type model: Model
         :param batch: Batch of input and ground truth variables
@@ -104,7 +94,6 @@
         :return: Loss and logs
         :rtype: dict
         """
->>>>>>> a2acb142
         return self.data.test_step(self, batch)
 
     def training_epoch_end(self, outputs):
