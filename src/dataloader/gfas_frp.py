"""
The dataset class to be used with fwi-forcings and gfas-frp data.
"""
from glob import glob
import pickle
from collections import defaultdict

import xarray as xr
import numpy as np
from scipy import stats
from scipy.special import inv_boxcox

import torch
import torchvision.transforms as transforms

from dataloader.base_loader import ModelDataset as BaseDataset


class ModelDataset(BaseDataset):
    """
    The dataset class responsible for loading the data and providing the samples for
    training.
    """

    def __init__(
        self,
        out_var=None,
        out_mean=None,
        forecast_dir=None,
        forcings_dir=None,
        reanalysis_dir=None,
        frp_dir=None,
        transform=None,
        hparams=None,
        **kwargs,
    ):
        """
        Constructor for the ModelDataset class

        :param out_var: Variance of the output variable, defaults to None
        :type out_var: float, optional
        :param out_mean: Mean of the output variable, defaults to None
        :type out_mean: float, optional
        :param forecast_dir: The directory containing the FWI-Forecast data, defaults \
to None
        :type forecast_dir: str, optional
        :param forcings_dir: The directory containing the FWI-Forcings data, defaults \
to None
        :type forcings_dir: str, optional
        :param reanalysis_dir: The directory containing the FWI-Reanalysis data, \
to defaults to None
        :type reanalysis_dir: str, optional
        :param transform: Custom transform for the input variable, defaults to None
        :type transform: torch.transforms, optional
        :param hparams: Holds configuration values, defaults to None
        :type hparams: Namespace, optional
        """

        super().__init__(
            out_var=out_var,
            out_mean=out_mean,
            forecast_dir=forecast_dir,
            forcings_dir=forcings_dir,
            reanalysis_dir=reanalysis_dir,
            frp_dir=None,
            transform=transform,
            hparams=hparams,
            **kwargs,
        )

        # Number of input and prediction days
        assert (
            self.hparams.in_days > 0 and self.hparams.out_days > 0
        ), "The number of input and output days must be > 0."
        self.n_input = self.hparams.in_days
        self.n_output = self.hparams.out_days

        # Generate the list of all valid files in the specified directories
        inp_time = (
            lambda x: int(x.split("_20")[1][:2]) * 10000
            + int(x.split("_20")[1][2:].split("_1200_hr_")[0][:2]) * 100
            + int(x.split("_20")[1][2:].split("_1200_hr_")[0][2:])
        )
        inp_files = sorted(
            sorted(glob(f"{forcings_dir}/ECMWF_FO_20*.nc")),
            # Extracting the month and date from filenames to sort by time.
            key=inp_time,
        )
        out_time = lambda x: int(x[-8:-6]) * 100 + int(x[-5:-3])
        out_files_orig = sorted(
            sorted(glob(f"{frp_dir}/FRP_20??_??.nc")),
            # Extracting the year and month from filenames to sort by time.
            key=out_time,
        )

        if self.hparams.save_test_set:
            # Create out_files list of size same as inp_list
            time_indices = set(map(inp_time, inp_files))
            out_files = sorted(
                [
                    f
                    for f in out_files_orig
                    for t in time_indices
                    if t // 100 == out_time(f)
                ],
                key=out_time,
            )
        else:
            out_files = out_files_orig

        # Loading list of test-set files
        if self.hparams.test_set:
            with open(self.hparams.test_set, "rb") as f:
                _, test_inp, test_out = pickle.load(f)

        # Handling the input and output files using test-set files
        if not self.hparams.dry_run and "test_inp" in locals():
            if hasattr(self.hparams, "eval"):
                inp_files = test_inp
                out_files = test_out
            else:
                inp_files = list(set(inp_files) - set(test_inp))

        if self.hparams.dry_run:
            inp_files = inp_files[: 32 * (self.n_output + self.n_input)]
            # out_files = out_files[: 2 * (self.n_output + self.n_input)]

        # Checking for valid date format
        inp_invalid = lambda x: not (
            1 <= int(x.split("_20")[1][2:].split("_1200_hr_")[0][:2]) <= 12
            and 1 <= int(x.split("_20")[1][2:].split("_1200_hr_")[0][2:]) <= 31
        )
        assert not (sum([inp_invalid(x) for x in inp_files])), (
            "Invalid date format for input file(s)."
            "The dates should be formatted as YYMMDD."
        )
        self.inp_files = sorted(inp_files, key=inp_time)

        out_invalid = lambda x: not (1 <= int(x[-5:-3]) <= 12)
        assert not (sum([out_invalid(x) for x in out_files])), (
            "Invalid date format for input file(s)."
            "The dates should be formatted as YY_MM."
        )
        self.out_files = sorted(out_files, key=out_time)

        # Consider only ground truth and discard forecast values
        preprocess = lambda x: x.isel(time=slice(0, 1))

        with xr.open_mfdataset(
            # Remove duplicated file names
            set(inp_files),
            preprocess=preprocess,
            engine="h5netcdf",
            parallel=False if self.hparams.dry_run else True,
            combine="by_coords",
        ) as ds:
            self.input = ds.load()

        with xr.open_mfdataset(
            # Remove duplicated file names
            set(out_files),
            parallel=False if self.hparams.dry_run else True,
            combine="by_coords",
        ) as ds:
            self.output = ds.load()
            # Set values in range (0, 0.5) to small positive number
<<<<<<< HEAD
            # self.output.frpfire.values[
            #     (self.output.frpfire.values >= 0) & (self.output.frpfire.values < 0.5)
            # ] = 1e-10
            # Setting isolated fire occurrence FRP to 0
            self.output.frpfire.values[
                self.generate_isolated_mask(self.output.frpfire.values > 0)
            ] = 0
=======
            self.output.frpfire.values[
                (self.output.frpfire.values >= 0) & (self.output.frpfire.values < 0.5)
            ] = 1e-10
>>>>>>> 39e9929c

        # Ensure timestamp matches for both the input and output
        assert self.output.frpfire.time.min(skipna=True) <= self.input.rh.time.max(
            skipna=True
        )
        assert self.output.frpfire.time.max(skipna=True) >= self.input.rh.time.min(
            skipna=True
        )

        self.min_date = self.input.rh.time.min().values

        print(
            f"Start date: {self.output.frpfire.time.min(skipna=True)}",
            f"\nEnd date: {self.output.frpfire.time.max(skipna=True)}",
        )

        self.mask = torch.from_numpy(np.load(self.hparams.mask)).cuda()

        # Mean of output variable used for bias-initialization.
        self.out_mean = (
<<<<<<< HEAD
            out_mean if out_mean else -0.07325175 if self.hparams.mask else 0.0002138283
=======
            out_mean if out_mean else -0.06211442 if self.hparams.mask else 0.0002138283
>>>>>>> 39e9929c
        )

        # Variance of output variable used to scale the training loss.
        self.out_var = (
            out_var
            if out_var
            else 18.819166
            if self.hparams.loss == "mae"
<<<<<<< HEAD
            else 0.29613134
=======
            else 0.30641195
>>>>>>> 39e9929c
            if self.hparams.mask
            else 0.0012904834002256393
        )

        self.transform = transforms.Compose(
            [
                transforms.ToTensor(),
                # Mean and standard deviation stats used to normalize the input data to
                # the mean of zero and standard deviation of one.
                transforms.Normalize(
                    [
                        x
                        for i in range(self.n_input)
                        for x in (72.47605, 279.96622, 2.4548044, 6.4765906,)
                    ],
                    [
                        x
                        for i in range(self.n_input)
                        for x in (17.7426847, 21.2802498, 6.3852794, 3.69688883,)
                    ],
                ),
            ]
        )

    def generate_isolated_mask(self, x):
        """
        Generate the mask for value which have no fire occurrences for the day before \
and after.

        :param x: The numpy array to create the mask for
        :type x: ndarray
        :return: Mask for isolated values
        :rtype: ndarray
        """
        mask = x.copy()
        mask[0] = mask[0] & (x[0] | x[1])
        for i in range(1, x.shape[0] - 1):
            mask[i] = x[i] & (x[i - 1] | x[i + 1])
        mask[-1] = mask[-1] & (x[-1] | x[-2])
        return mask

    def __getitem__(self, idx):
        """
        Internal method used by pytorch to fetch input and corresponding output tensors.

        :param idx: The index number of data sample.
        :type idx: int
        :return: Batch of data containing input and output tensors
        :rtype: tuple
        """

        if torch.is_tensor(idx):
            idx = idx.tolist()

        X = np.stack(
            [
                self.input[v].sel(time=self.min_date + np.timedelta64(idx + i, "D"))
                for i in range(self.n_input)
                for v in ["rh", "t2", "tp", "wspeed"]
            ],
            axis=-1,
        )
        y = torch.from_numpy(
            np.stack(
                [
                    self.output["frpfire"]
                    .sel(
                        time=self.min_date
                        + np.timedelta64(idx + self.n_input - 1 + i, "D")
                    )
                    .values
                    for i in range(self.n_output)
                ],
                axis=0,
            )
        )

        if self.transform:
            X = self.transform(X)

        return X, y

    def training_step(self, model, batch):
        """
        Called inside the training loop with the data from the training dataloader \
passed in as `batch`.

        :param model: The chosen model
        :type model: Model
        :param batch: Batch of input and ground truth variables
        :type batch: int
        :return: Loss and logs
        :rtype: dict
        """

        # forward pass
        x, y_pre = batch
        y_hat_pre = model(x)
        mask = model.data.mask.expand_as(y_pre[0][0])
        assert y_pre.shape == y_hat_pre.shape
        tensorboard_logs = defaultdict(dict)
        for b in range(y_pre.shape[0]):
            for c in range(y_pre.shape[1]):
                y = y_pre[b][c][mask]
<<<<<<< HEAD
                y_hat = y_hat_pre[b][c][mask][y > 0.5]
                if y_hat.nelement() == 0:
                    return {
                        "loss": torch.zeros(1, requires_grad=True),
                        "_log": None,
                    }
                y = y[y > 0.5]
                y = torch.from_numpy(
                    stats.boxcox(
                        y.cpu()
                        if y.nelement() > 1
                        else np.concatenate([y.cpu(), y.cpu() + 1]),
                        lmbda=-0.8427360417396217,
                    )
                )[0 : y.shape[-1] if y.nelement() > 1 else 1].cuda()
=======
                y_hat = y_hat_pre[b][c][mask][y > 0]
                y = y[y > 0]
                y = torch.from_numpy(
                    stats.yeojohnson(y.cpu(), lmbda=-0.8397658852658973)
                ).cuda()
>>>>>>> 39e9929c
                pre_loss = (y_hat - y) ** 2
                loss = pre_loss.mean()
                assert loss == loss
                tensorboard_logs["train_loss_unscaled"][str(c)] = loss
        loss = torch.stack(
            list(tensorboard_logs["train_loss_unscaled"].values())
        ).mean()
        tensorboard_logs["_train_loss_unscaled"] = loss
        # model.logger.log_metrics(tensorboard_logs)
        return {
            "loss": loss.true_divide(model.data.out_var * model.data.n_output),
            "_log": tensorboard_logs,
        }

    def validation_step(self, model, batch):
        """
        Called inside the validation loop with the data from the validation dataloader \
passed in as `batch`.

        :param model: The chosen model
        :type model: Model
        :param batch: Batch of input and ground truth variables
        :type batch: int
        :return: Loss and logs
        :rtype: dict
        """

        # forward pass
        x, y_pre = batch
        y_hat_pre = model(x)
        mask = model.data.mask.expand_as(y_pre[0][0])
        assert y_pre.shape == y_hat_pre.shape
        tensorboard_logs = defaultdict(dict)
        for b in range(y_pre.shape[0]):
            for c in range(y_pre.shape[1]):
                y = y_pre[b][c][mask]
<<<<<<< HEAD
                y_hat = y_hat_pre[b][c][mask][y > 0.5]
                if y_hat.nelement() == 0:
                    return {}
                y = y[y > 0.5]
                y = torch.from_numpy(
                    stats.boxcox(
                        y.cpu()
                        if y.nelement() > 1
                        else np.concatenate([y.cpu(), y.cpu() + 1]),
                        lmbda=-0.8427360417396217,
                    )
                )[0 : y.shape[-1] if y.nelement() > 1 else 1].cuda()
=======
                y_hat = y_hat_pre[b][c][mask][y > 0]
                y = y[y > 0]
                y = torch.from_numpy(
                    stats.yeojohnson(y.cpu(), lmbda=-0.8397658852658973)
                ).cuda()
>>>>>>> 39e9929c
                pre_loss = (y_hat - y) ** 2
                loss = pre_loss.mean()
                assert loss == loss

                # Accuracy for a threshold
                n_correct_pred = (
                    ((y - y_hat).abs() < model.hparams.thresh).float().mean()
                )
                abs_error = (y - y_hat).abs().float().mean()

                tensorboard_logs["val_loss"][str(c)] = loss
                tensorboard_logs["n_correct_pred"][str(c)] = n_correct_pred
                tensorboard_logs["abs_error"][str(c)] = abs_error

        val_loss = torch.stack(list(tensorboard_logs["val_loss"].values())).mean()
        tensorboard_logs["_val_loss"] = val_loss
        # model.logger.log_metrics(tensorboard_logs)
        return {
            "val_loss": val_loss,
            "log": tensorboard_logs,
        }

    def test_step(self, model, batch):
        """
        Called inside the testing loop with the data from the testing dataloader \
passed in as `batch`.

        :param model: The chosen model
        :type model: Model
        :param batch: Batch of input and ground truth variables
        :type batch: int
        :return: Loss and logs
        :rtype: dict
        """

        x, y_pre = batch
        y_hat_pre, _ = model(x) if model.aux else model(x), None
        mask = model.data.mask.expand_as(y_pre[0][0])
        tensorboard_logs = defaultdict(dict)
        for b in range(y_pre.shape[0]):
            for c in range(y_pre.shape[1]):
                y = y_pre[b][c][mask]
<<<<<<< HEAD
                y_hat = y_hat_pre[b][c][mask][y > 0.5]
                if y_hat.nelement() == 0:
                    return {}
                y = y[y > 0.5]
                y_hat = torch.from_numpy(
                    inv_boxcox(y_hat.cpu().numpy(), -0.8427360417396217)
=======
                y_hat = y_hat_pre[b][c][mask][y > 0]
                y = y[y > 0]
                y = torch.from_numpy(
                    inv_boxcox(y_hat.cpu().numpy(), -0.8397658852658973)
>>>>>>> 39e9929c
                ).cuda()
                if self.hparams.clip_fwi:
                    y = y[(y_hat < 60) & (0.5 < y_hat)]
                    y_hat = y_hat[(y_hat < 60) & (0.5 < y_hat)]
                pre_loss = (
                    (y_hat - y).abs()
                    if model.hparams.loss == "mae"
                    else (y_hat - y) ** 2
                )
                loss = pre_loss.mean()
                assert loss == loss

                # Accuracy for a threshold
<<<<<<< HEAD
                n_correct_pred = ((y - y_hat).abs() < 0.49710548).float().mean()
=======
                n_correct_pred = ((y - y_hat).abs() < 0.6959872).float().mean()
>>>>>>> 39e9929c
                abs_error = (
                    (y - y_hat).abs().float().mean()
                    if model.hparams.loss == "mae"
                    else (y - y_hat).abs().float().mean()
                )

                tensorboard_logs["test_loss"][str(c)] = loss
                tensorboard_logs["n_correct_pred_test"][str(c)] = n_correct_pred
                tensorboard_logs["abs_error_test"][str(c)] = abs_error

        test_loss = torch.stack(list(tensorboard_logs["test_loss"].values())).mean()
        tensorboard_logs["_test_loss"] = test_loss

        return {
            "test_loss": test_loss,
            "log": tensorboard_logs,
        }<|MERGE_RESOLUTION|>--- conflicted
+++ resolved
@@ -163,8 +163,7 @@
             combine="by_coords",
         ) as ds:
             self.output = ds.load()
-            # Set values in range (0, 0.5) to small positive number
-<<<<<<< HEAD
+            # # Set values in range (0, 0.5) to small positive number
             # self.output.frpfire.values[
             #     (self.output.frpfire.values >= 0) & (self.output.frpfire.values < 0.5)
             # ] = 1e-10
@@ -172,11 +171,6 @@
             self.output.frpfire.values[
                 self.generate_isolated_mask(self.output.frpfire.values > 0)
             ] = 0
-=======
-            self.output.frpfire.values[
-                (self.output.frpfire.values >= 0) & (self.output.frpfire.values < 0.5)
-            ] = 1e-10
->>>>>>> 39e9929c
 
         # Ensure timestamp matches for both the input and output
         assert self.output.frpfire.time.min(skipna=True) <= self.input.rh.time.max(
@@ -197,11 +191,7 @@
 
         # Mean of output variable used for bias-initialization.
         self.out_mean = (
-<<<<<<< HEAD
             out_mean if out_mean else -0.07325175 if self.hparams.mask else 0.0002138283
-=======
-            out_mean if out_mean else -0.06211442 if self.hparams.mask else 0.0002138283
->>>>>>> 39e9929c
         )
 
         # Variance of output variable used to scale the training loss.
@@ -210,11 +200,7 @@
             if out_var
             else 18.819166
             if self.hparams.loss == "mae"
-<<<<<<< HEAD
             else 0.29613134
-=======
-            else 0.30641195
->>>>>>> 39e9929c
             if self.hparams.mask
             else 0.0012904834002256393
         )
@@ -319,7 +305,6 @@
         for b in range(y_pre.shape[0]):
             for c in range(y_pre.shape[1]):
                 y = y_pre[b][c][mask]
-<<<<<<< HEAD
                 y_hat = y_hat_pre[b][c][mask][y > 0.5]
                 if y_hat.nelement() == 0:
                     return {
@@ -335,13 +320,6 @@
                         lmbda=-0.8427360417396217,
                     )
                 )[0 : y.shape[-1] if y.nelement() > 1 else 1].cuda()
-=======
-                y_hat = y_hat_pre[b][c][mask][y > 0]
-                y = y[y > 0]
-                y = torch.from_numpy(
-                    stats.yeojohnson(y.cpu(), lmbda=-0.8397658852658973)
-                ).cuda()
->>>>>>> 39e9929c
                 pre_loss = (y_hat - y) ** 2
                 loss = pre_loss.mean()
                 assert loss == loss
@@ -378,7 +356,6 @@
         for b in range(y_pre.shape[0]):
             for c in range(y_pre.shape[1]):
                 y = y_pre[b][c][mask]
-<<<<<<< HEAD
                 y_hat = y_hat_pre[b][c][mask][y > 0.5]
                 if y_hat.nelement() == 0:
                     return {}
@@ -391,13 +368,6 @@
                         lmbda=-0.8427360417396217,
                     )
                 )[0 : y.shape[-1] if y.nelement() > 1 else 1].cuda()
-=======
-                y_hat = y_hat_pre[b][c][mask][y > 0]
-                y = y[y > 0]
-                y = torch.from_numpy(
-                    stats.yeojohnson(y.cpu(), lmbda=-0.8397658852658973)
-                ).cuda()
->>>>>>> 39e9929c
                 pre_loss = (y_hat - y) ** 2
                 loss = pre_loss.mean()
                 assert loss == loss
@@ -440,19 +410,12 @@
         for b in range(y_pre.shape[0]):
             for c in range(y_pre.shape[1]):
                 y = y_pre[b][c][mask]
-<<<<<<< HEAD
                 y_hat = y_hat_pre[b][c][mask][y > 0.5]
                 if y_hat.nelement() == 0:
                     return {}
                 y = y[y > 0.5]
                 y_hat = torch.from_numpy(
                     inv_boxcox(y_hat.cpu().numpy(), -0.8427360417396217)
-=======
-                y_hat = y_hat_pre[b][c][mask][y > 0]
-                y = y[y > 0]
-                y = torch.from_numpy(
-                    inv_boxcox(y_hat.cpu().numpy(), -0.8397658852658973)
->>>>>>> 39e9929c
                 ).cuda()
                 if self.hparams.clip_fwi:
                     y = y[(y_hat < 60) & (0.5 < y_hat)]
@@ -466,11 +429,7 @@
                 assert loss == loss
 
                 # Accuracy for a threshold
-<<<<<<< HEAD
                 n_correct_pred = ((y - y_hat).abs() < 0.49710548).float().mean()
-=======
-                n_correct_pred = ((y - y_hat).abs() < 0.6959872).float().mean()
->>>>>>> 39e9929c
                 abs_error = (
                     (y - y_hat).abs().float().mean()
                     if model.hparams.loss == "mae"
