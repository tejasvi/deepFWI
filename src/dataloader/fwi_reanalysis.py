--- conflicted
+++ resolved
@@ -189,24 +189,14 @@
             ):
                 self.dates.append(t)
 
-        log.info(
-<<<<<<< HEAD
-            f"Start date: {self.dates[0]}\nEnd date: {self.dates[-1]}",
-=======
-            f"Start date: {self.dates[0]}", f"\nEnd date: {self.dates[-1]}",
->>>>>>> fb5351ae
-        )
+        log.info(f"Start date: {self.dates[0]}\nEnd date: {self.dates[-1]}",)
 
         # Loading the mask for output variable if provided as generating from NaN mask
         self.mask = torch.from_numpy(
             np.load(self.hparams.mask)
             if self.hparams.mask
             else ~np.isnan(self.output["fwi"][0].values)
-<<<<<<< HEAD
         ).to("cuda" if self.hparams.gpus else "cpu")
-=======
-        ).cuda()
->>>>>>> fb5351ae
 
         # Input transforms including mean and std normalization
         self.transform = (
