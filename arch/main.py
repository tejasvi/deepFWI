"""
Primary training and evaluation script.
"""
import os
from argparse import ArgumentParser
from argparse import Namespace
import random
import time
from glob import glob
import shutil
import importlib
import plac

import numpy as np
import torch

import pytorch_lightning as pl

from pytorch_lightning.loggers import WandbLogger
from pytorch_lightning.loggers import TensorBoardLogger
from pytorch_lightning import Trainer
import wandb

# Setting seeds to ensure reproducibility. Setting CUDA to deterministic mode slows down
# the training.
SEED = 2334
torch.manual_seed(SEED)
# torch.backends.cudnn.deterministic = True
if torch.cuda.is_available():
    torch.cuda.manual_seed_all(SEED)
np.random.seed(SEED)
random.seed(SEED)


def main(hparams):
    """
    Main training routine specific for this project
    :param hparams:
    """
    # ------------------------
    # 1 INIT MODEL
    # ------------------------

    Model = importlib.import_module(f"model.{hparams.model}").Model
    if hparams.model in ["unet"]:
        ModelDataset = importlib.import_module(f"dataloader.fwi_global").ModelDataset

    name = hparams.model + "-" + hparams.out
    if hparams.test:
        name += "-test"

    checkpoint_callback = pl.callbacks.model_checkpoint.ModelCheckpoint(
        filepath=f"model/checkpoints/{name}/bestmodel",
        monitor="val_loss",
        verbose=True,
        save_top_k=2,
        save_weights_only=False,
        mode="auto",
        period=1,
        prefix=name + time.ctime(),
    )

    model = Model(hparams).to(non_blocking=True)
    model.prepare_data(ModelDataset)

    # ------------------------
    # LOGGING SETUP
    # ------------------------

    tb_logger = TensorBoardLogger(save_dir="logs/tb_logs/", name=name)
    tb_logger.experiment.add_graph(model, next(iter(model.train_dataloader()))[0])
    wandb_logger = WandbLogger(
        name=hparams.comment if hparams.comment else time.ctime(),
        project=name,
        save_dir="logs",
    )
    if not hparams.test:
        wandb_logger.watch(model, log="all", log_freq=100)
    wandb_logger.log_hyperparams(model.hparams)
    for file in [
        i
        for s in [glob(x) for x in ["*.py", "dataloader/*.py", "model/*.py"]]
        for i in s
    ]:
        shutil.copy(file, wandb.run.dir)

    # ------------------------
    # INIT TRAINER
    # ------------------------

    if hparams.test:
        trainer = pl.Trainer(gpus=hparams.gpus, logger=[wandb_logger, tb_logger],)
        model.load_state_dict(torch.load(hparams.checkpoint)["state_dict"])
        model.eval()
        trainer.test(model)

    else:
        trainer = pl.Trainer(
            auto_lr_find=False,
            show_progress_bar=False,
            # Profiling the code to find bottlenecks
            # profiler=pl.profiler.AdvancedProfiler('profile'),
            max_epochs=hparams.epochs,
            # CUDA trick to speed up training after the first epoch
            benchmark=True,
            deterministic=False,
            # Sanity checks
            # fast_dev_run=False,
            # overfit_pct=0.01,
            gpus=hparams.gpus,
            precision=16 if hparams.use_16bit else 32,
            # Alternative method for 16-bit training
            # amp_level="O2",
            logger=[wandb_logger, tb_logger],
            checkpoint_callback=checkpoint_callback,
            # Using maximum GPU memory. NB: Learning rate should be adjusted according to
            # the batch size
            # auto_scale_batch_size='binsearch',
        )

        # ------------------------
        # LR FINDER
        # ------------------------

        # # Run learning rate finder
        # lr_finder = trainer.lr_find(model)

        # # Results can be found in
        # lr_finder.results

        # # Plot with
        # fig = lr_finder.plot(suggest=True)
        # fig.show()

        # # Pick point based on plot, or get suggestion
        # new_lr = lr_finder.suggestion()

        # ------------------------
        # BATCH SIZE SEARCH
        # ------------------------

        # # update hparams of the model
        # model.hparams.learning_rate = new_lr

        # # Invoke the batch size search using more sophisticated paramters.
        # new_batch_size = trainer.scale_batch_size(
        #     model, mode="binary", steps_per_trial=50, init_val=1, max_trials=10
        # )

        # # Override old batch size
        # model.hparams.batch_size = new_batch_size

        # ------------------------
        # 3 START TRAINING
        # ------------------------

        trainer.fit(model)

        # # Manual saving the last model state (non needed ideally)
        # torch.save(model.state_dict(), "model.pth")


def hparams(
    #
    # U-Net config
    init_features: ("Architecture complexity", "option") = 11,
    in_channels: ("Number of input channels", "option") = 8,
    #
    # General
    epochs: ("Number of training epochs", "option") = 100,
    learning_rate: ("Maximum learning rate", "option") = 0.01,
    loss: ("Loss function: mae or mse", "option") = "mae",
    batch_size: ("Batch size of the input", "option") = 1,
    split: ("Test split fraction", "option") = 0.2,
    use_16bit: ("Use 16-bit precision for training", "option") = True,
    gpus: ("Number of GPUs to use", "option") = 1,
    optim: ("Learning rate optimizer: one_cycle or cosine", "option") = "one_cycle",
    #
    # Run specific
    model: ("Model to use: unet", "option") = "unet",
    out: ("Output data for training", "option") = "fwi_global",
    forecast_dir: (
        "Directory containing forecast data",
        "option",
    ) = "/nvme0/fwi-forecast",
    forcings_dir: (
        "Directory containing forcings data",
        "option",
    ) = "/nvme1/fwi-forcings",
    thresh: ("Threshold for accuracy: Half of output MAD", "option") = 10.4,
    comment: ("Used for logging", "option") = "None",
    #
    # Test run
    test: ("Use model for evaluation", "option") = False,
    checkpoint: ("Path to the test model checkpoint", "option") = "",
):
    """
    The project wide arguments. Run `python main.py -h` for usage details.

<<<<<<< HEAD
    # these are project-wide arguments

    params = dict(
        #
        # U-Net config
        init_features=11,
        in_channels=8,
        #
        # General
        epochs=100,
        learning_rate=0.01,
        loss='mse', # 'mae', 'mse'
        batch_size=1,
        split=0.2,
        use_16bit=True,
        gpus=1,
        optim="one_cycle",  # one_cycle, cosine
        #
        # Run specific
        model="unet",  # unet
        out="fwi_global",  # fwi_global
        forecast_dir='/nvme0/fwi-forecast',
        forcings_dir='/nvme1/fwi-forcings',
        thresh=10.4, # Half of MAE
        comment="Learning rate 1 16bit",
        #
        # Test run
        test=False,
        checkpoint='',
    )
=======
    Returns
    -------
    Dict
        Dictionary containing configuration options.
    """
    return locals()


if __name__ == "__main__":
>>>>>>> d3d65fbc

    # Converting dictionary to namespace
    hyperparams = Namespace(**plac.call(hparams, eager=False))

    # ---------------------
    # RUN TRAINING
    # ---------------------

    main(hyperparams)<|MERGE_RESOLUTION|>--- conflicted
+++ resolved
@@ -197,38 +197,6 @@
     """
     The project wide arguments. Run `python main.py -h` for usage details.
 
-<<<<<<< HEAD
-    # these are project-wide arguments
-
-    params = dict(
-        #
-        # U-Net config
-        init_features=11,
-        in_channels=8,
-        #
-        # General
-        epochs=100,
-        learning_rate=0.01,
-        loss='mse', # 'mae', 'mse'
-        batch_size=1,
-        split=0.2,
-        use_16bit=True,
-        gpus=1,
-        optim="one_cycle",  # one_cycle, cosine
-        #
-        # Run specific
-        model="unet",  # unet
-        out="fwi_global",  # fwi_global
-        forecast_dir='/nvme0/fwi-forecast',
-        forcings_dir='/nvme1/fwi-forcings',
-        thresh=10.4, # Half of MAE
-        comment="Learning rate 1 16bit",
-        #
-        # Test run
-        test=False,
-        checkpoint='',
-    )
-=======
     Returns
     -------
     Dict
@@ -238,7 +206,6 @@
 
 
 if __name__ == "__main__":
->>>>>>> d3d65fbc
 
     # Converting dictionary to namespace
     hyperparams = Namespace(**plac.call(hparams, eager=False))
